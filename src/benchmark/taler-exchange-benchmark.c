--- conflicted
+++ resolved
@@ -59,15 +59,6 @@
 #define FIRST_INSTRUCTION -1
 
 #define CMD_TRANSFER_TO_EXCHANGE(label, amount) \
-<<<<<<< HEAD
-  TALER_TESTING_cmd_admin_add_incoming_retry \
-    (TALER_TESTING_cmd_admin_add_incoming (label, amount, \
-                                           user_bank_account.details.                                      \
-                                           x_taler_bank.account_base_url, \
-                                           exchange_payto_url, \
-                                           "dummy_user", \
-                                           "dummy_password"))
-=======
   TALER_TESTING_cmd_fakebank_transfer_retry \
     (TALER_TESTING_cmd_fakebank_transfer (label, amount, \
                                           user_bank_account.details.                                      \
@@ -75,7 +66,6 @@
                                           exchange_payto_url, \
                                           "dummy_user", \
                                           "dummy_password"))
->>>>>>> 2ee33e3c
 
 
 /**
