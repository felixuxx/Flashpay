--- conflicted
+++ resolved
@@ -64,7 +64,7 @@
         return;
       GNUNET_free (data->data.time);
       data->data.time = NULL;
-    return;
+      return;
 
     case PERF_TALER_MINTDB_DEPOSIT:
       if (NULL == data->data.deposit)
@@ -123,13 +123,8 @@
       return;
 
     case PERF_TALER_MINTDB_COIN:
-<<<<<<< HEAD
-      copy->data.coin =
-        PERF_TALER_MINTDB_coin_copy (data->data.coin);
-=======
       copy->data.coin
         = PERF_TALER_MINTDB_coin_copy (data->data.coin);
->>>>>>> ee3dffa8
       return;
 
     case PERF_TALER_MINTDB_RESERVE:
