/*
  This file is part of TALER
  Copyright (C) 2016-2023 Taler Systems SA

  TALER is free software; you can redistribute it and/or modify it under the
  terms of the GNU Affero Public License as published by the Free Software
  Foundation; either version 3, or (at your option) any later version.

  TALER is distributed in the hope that it will be useful, but WITHOUT ANY
  WARRANTY; without even the implied warranty of MERCHANTABILITY or FITNESS FOR
  A PARTICULAR PURPOSE.  See the GNU Affero Public License for more details.

  You should have received a copy of the GNU Affero Public License along with
  TALER; see the file COPYING.  If not, see <http://www.gnu.org/licenses/>
*/
/**
 * @file auditor/taler-helper-auditor-deposits.c
 * @brief audits an exchange database for deposit confirmation consistency
 * @author Christian Grothoff
 * @author Nic Eigel
 *
 * We simply check that all of the deposit confirmations reported to us
 * by merchants were also reported to us by the exchange.
 */
#include "platform.h"
#include <gnunet/gnunet_util_lib.h>
#include "taler_auditordb_plugin.h"
#include "taler_exchangedb_lib.h"
#include "taler_json_lib.h"
#include "taler_bank_service.h"
#include "taler_signatures.h"
#include "report-lib.h"
#include "taler_dbevents.h"
#include <jansson.h>

/*
--
-- SELECT serial_id,h_contract_terms,h_wire,merchant_pub ...
--   FROM auditor.auditor_deposit_confirmations
--   WHERE NOT ancient
--    ORDER BY exchange_timestamp ASC;
--  SELECT 1
-      FROM exchange.deposits dep
       WHERE ($RESULT.contract_terms = dep.h_contract_terms) AND ($RESULT.h_wire = dep.h_wire) AND ...);
-- IF FOUND
-- DELETE FROM auditor.auditor_deposit_confirmations
--   WHERE serial_id = $RESULT.serial_id;
-- SELECT exchange_timestamp AS latest
--   FROM exchange.deposits ORDER BY exchange_timestamp DESC;
-- latest -= 1 hour; // time is not exactly monotonic...
-- UPDATE auditor.deposit_confirmations
--   SET ancient=TRUE
--  WHERE exchange_timestamp < latest
--    AND NOT ancient;
*/

/**
 * Return value from main().
 */
static int global_ret;

/**
 * Run in test mode. Exit when idle instead of
 * going to sleep and waiting for more work.
 *
 * FIXME: not yet implemented!
 */
static int test_mode;

/**
 * Array of reports about missing deposit confirmations.
 */
static json_t *report_deposit_confirmation_inconsistencies;

/**
 * Total number of deposit confirmations that we did not get.
 */
static json_int_t number_missed_deposit_confirmations;

/**
 * Total amount involved in deposit confirmations that we did not get.
 */
static struct TALER_Amount total_missed_deposit_confirmations;

/**
 * Should we run checks that only work for exchange-internal audits?
 */
static int internal_checks;

static struct GNUNET_DB_EventHandler *eh;

/**
 * Our database plugin.
 */
static struct TALER_AUDITORDB_Plugin *db_plugin;

/**
 * The auditors's configuration.
 */
static const struct GNUNET_CONFIGURATION_Handle *cfg;

/**
 * Closure for #test_dc.
 */
struct DepositConfirmationContext
{

  /**
   * How many deposit confirmations did we NOT find in the #TALER_ARL_edb?
   */
  unsigned long long missed_count;

  /**
   * What is the total amount missing?
   */
  struct TALER_Amount missed_amount;

  /**
   * Lowest SerialID of the first coin we missed? (This is where we
   * should resume next time).
   */
  uint64_t first_missed_coin_serial;

  /**
   * Lowest SerialID of the first coin we missed? (This is where we
   * should resume next time).
   */
  uint64_t last_seen_coin_serial;

  /**
   * Success or failure of (exchange) database operations within
   * #test_dc.
   */
  enum GNUNET_DB_QueryStatus qs;

};

/**
 * Given a deposit confirmation from #TALER_ARL_adb, check that it is also
 * in #TALER_ARL_edb.  Update the deposit confirmation context accordingly.
 *
 * @param cls our `struct DepositConfirmationContext`
 * @param serial_id row of the @a dc in the database
 * @param dc the deposit confirmation we know
 * @return #GNUNET_OK to continue to iterate, #GNUNET_SYSERR to stop iterating
 */
static enum GNUNET_GenericReturnValue
test_dc (void *cls,
         uint64_t serial_id,
         const struct TALER_AUDITORDB_DepositConfirmation *dc)
{
  struct DepositConfirmationContext *dcc = cls;
  bool missing = false;

  dcc->last_seen_coin_serial = serial_id;
  for (unsigned int i = 0; i < dc->num_coins; i++)
  {
    enum GNUNET_DB_QueryStatus qs;
    struct GNUNET_TIME_Timestamp exchange_timestamp;
    struct TALER_Amount deposit_fee;

    qs = TALER_ARL_edb->have_deposit2 (TALER_ARL_edb->cls,
                                       &dc->h_contract_terms,
                                       &dc->h_wire,
                                       &dc->coin_pubs[i],
                                       &dc->merchant,
                                       dc->refund_deadline,
                                       &deposit_fee,
                                       &exchange_timestamp);
    missing |= (0 == qs);
    if (qs < 0)
    {
      GNUNET_break (0); /* DB error, complain */
      dcc->qs = qs;
      return GNUNET_SYSERR;
    }
  }
  if (! missing)
  {
    GNUNET_log (GNUNET_ERROR_TYPE_DEBUG,
                "Found deposit %s in exchange database\n",
                GNUNET_h2s (&dc->h_contract_terms.hash));
    if (TALER_ARL_do_abort ())
      return GNUNET_SYSERR;
    return GNUNET_OK; /* all coins found, all good */
  }
  /* deposit confirmation missing! report! */
  TALER_ARL_report (
    report_deposit_confirmation_inconsistencies,
    GNUNET_JSON_PACK (
      TALER_JSON_pack_time_abs_human ("timestamp",
                                      dc->exchange_timestamp.abs_time),
      TALER_JSON_pack_amount ("amount",
                              &dc->total_without_fee),
      GNUNET_JSON_pack_uint64 ("rowid",
                               serial_id),
      GNUNET_JSON_pack_data_auto ("account",
                                  &dc->h_wire)));
  dcc->first_missed_coin_serial = GNUNET_MIN (dcc->first_missed_coin_serial,
                                              serial_id);
  dcc->missed_count++;
  TALER_ARL_amount_add (&dcc->missed_amount,
                        &dcc->missed_amount,
                        &dc->total_without_fee);
  if (TALER_ARL_do_abort ())
    return GNUNET_SYSERR;
  return GNUNET_OK;
}


/**
 * Check that the deposit-confirmations that were reported to
 * us by merchants are also in the exchange's database.
 *
 * @param cls closure
 * @return transaction status code
 */
static enum GNUNET_DB_QueryStatus
analyze_deposit_confirmations (void *cls)
{
  TALER_ARL_DEF_PP (deposit_confirmation_serial_id);
  struct DepositConfirmationContext dcc;
  enum GNUNET_DB_QueryStatus qs;
  enum GNUNET_DB_QueryStatus qsx;
  enum GNUNET_DB_QueryStatus qsp;
  (void) cls;

  qsp = TALER_ARL_adb->get_auditor_progress (
    TALER_ARL_adb->cls,
    TALER_ARL_GET_PP (deposit_confirmation_serial_id),
    NULL);

  if (0 > qsp)
  {
    GNUNET_break (GNUNET_DB_STATUS_SOFT_ERROR == qsp);
    return qsp;
  }
  if (GNUNET_DB_STATUS_SUCCESS_NO_RESULTS == qsp)
  {
    GNUNET_log (GNUNET_ERROR_TYPE_MESSAGE,
                "First analysis using deposit auditor, starting audit from scratch\n");
  }
  else
  {
    GNUNET_log (GNUNET_ERROR_TYPE_INFO,
                "Resuming deposit confirmation audit at %llu\n",
                (unsigned long long) TALER_ARL_USE_PP (
                  deposit_confirmation_serial_id));
  }

  /* setup 'cc' */
  GNUNET_assert (GNUNET_OK ==
                 TALER_amount_set_zero (TALER_ARL_currency,
                                        &dcc.missed_amount));
  dcc.qs = GNUNET_DB_STATUS_SUCCESS_ONE_RESULT;
  dcc.missed_count = 0LLU;
  dcc.first_missed_coin_serial = UINT64_MAX;
  GNUNET_log (GNUNET_ERROR_TYPE_INFO,
              "lastdepconfserialid %lu\n",
              TALER_ARL_USE_PP (deposit_confirmation_serial_id));
  qsx = TALER_ARL_adb->get_deposit_confirmations (
    TALER_ARL_adb->cls,
    TALER_ARL_USE_PP (deposit_confirmation_serial_id),
    true, /* return suppressed */
    &test_dc,
    &dcc);
  if (0 > qsx)
  {
    GNUNET_break (GNUNET_DB_STATUS_SOFT_ERROR == qsx);
    return qsx;
  }
  GNUNET_log (GNUNET_ERROR_TYPE_INFO,
              "Analyzed %d deposit confirmations (above serial ID %llu)\n",
              (int) qsx,
              (unsigned long long) TALER_ARL_USE_PP (
                deposit_confirmation_serial_id));
  if (0 > dcc.qs)
  {
    GNUNET_break (GNUNET_DB_STATUS_SOFT_ERROR == dcc.qs);
    return dcc.qs;
  }

<<<<<<< HEAD
  if (UINT64_MAX == dcc.first_missed_coin_serial)
    ppdc.last_deposit_confirmation_serial_id = dcc.last_seen_coin_serial;
  else
    ppdc.last_deposit_confirmation_serial_id = dcc.first_missed_coin_serial - 1;

=======
  GNUNET_log (GNUNET_ERROR_TYPE_INFO,
              "getting in here when i shouldnt\n");
  GNUNET_log (GNUNET_ERROR_TYPE_INFO,
              "lastseencoinserialid %lu\n",
              dcc.last_seen_coin_serial);
  GNUNET_log (GNUNET_ERROR_TYPE_INFO,
              "dcc.qs %u\n",
              dcc.qs);
  /* if (UINT64_MAX == dcc.first_missed_coin_serial)
     ppdc.last_deposit_confirmation_serial_id = dcc.last_seen_coin_serial;
   else
     ppdc.last_deposit_confirmation_serial_id = dcc.first_missed_coin_serial - 1;
 */
>>>>>>> e0d46f96
  /* sync 'cc' back to disk */
  if (GNUNET_DB_STATUS_SUCCESS_ONE_RESULT == qsp)
    qs = TALER_ARL_adb->update_auditor_progress (
      TALER_ARL_adb->cls,
      TALER_ARL_SET_PP (deposit_confirmation_serial_id),
      NULL);
  else
    qs = TALER_ARL_adb->insert_auditor_progress (
      TALER_ARL_adb->cls,
      TALER_ARL_SET_PP (deposit_confirmation_serial_id),
      NULL);
  if (0 >= qs)
  {
    GNUNET_log (GNUNET_ERROR_TYPE_INFO,
                "Failed to update auditor DB, not recording progress\n");
    GNUNET_break (GNUNET_DB_STATUS_SOFT_ERROR == qs);
    return qs;
  }

  number_missed_deposit_confirmations = (json_int_t) dcc.missed_count;
  total_missed_deposit_confirmations = dcc.missed_amount;

  GNUNET_log (GNUNET_ERROR_TYPE_INFO,
              "Concluded deposit confirmation audit step at %llu\n",
              (unsigned long long) TALER_ARL_USE_PP (
                deposit_confirmation_serial_id));
  return qs;
}


/**
 * Function called on events received from Postgres.
 *
 * @param cls closure, NULL
 * @param extra additional event data provided
 * @param extra_size number of bytes in @a extra
 */
static void
db_notify (void *cls,
           const void *extra,
           size_t extra_size)
{
  GNUNET_log (GNUNET_ERROR_TYPE_INFO,
              "Received notification for new deposit_confirmation\n");

  (void) cls;
  (void) extra;
  (void) extra_size;

  if (NULL ==
      (db_plugin = TALER_AUDITORDB_plugin_load (cfg)))
  {
    GNUNET_log (GNUNET_ERROR_TYPE_ERROR,
                "Failed to initialize DB subsystem\n");
    GNUNET_SCHEDULER_shutdown ();
    return;
  }
  GNUNET_assert (NULL !=
                 (report_deposit_confirmation_inconsistencies = json_array ()));

  if (GNUNET_OK !=
      TALER_ARL_setup_sessions_and_run (&analyze_deposit_confirmations,
                                        NULL))
  {
    global_ret = EXIT_FAILURE;
    return;
  }

  GNUNET_log (GNUNET_ERROR_TYPE_DEBUG,
              "Deposit audit complete\n");
  TALER_ARL_done (
    GNUNET_JSON_PACK (
      GNUNET_JSON_pack_array_steal ("deposit_confirmation_inconsistencies",
                                    report_deposit_confirmation_inconsistencies),
      GNUNET_JSON_pack_uint64 ("missing_deposit_confirmation_count",
                               number_missed_deposit_confirmations),
      TALER_JSON_pack_amount ("missing_deposit_confirmation_total",
                              &total_missed_deposit_confirmations),
      TALER_JSON_pack_time_abs_human ("auditor_start_time",
                                      start_time),
      TALER_JSON_pack_time_abs_human ("auditor_end_time",
                                      GNUNET_TIME_absolute_get ())));
}


/**
 * Function called on shutdown.
 */
static void
do_shutdown (void *cls)
{
  (void) cls;

  db_plugin->event_listen_cancel (eh);
  eh = NULL;
  TALER_AUDITORDB_plugin_unload (db_plugin);
  db_plugin = NULL;
  TALER_ARL_done (NULL);
}


/**
 * Main function that will be run.
 *
 * @param cls closure
 * @param args remaining command-line arguments
 * @param cfgfile name of the configuration file used (for saving, can be NULL!)
 * @param c configuration
 */
static void
run (void *cls,
     char *const *args,
     const char *cfgfile,
     const struct GNUNET_CONFIGURATION_Handle *c)
{
  (void) cls;
  (void) args;
  (void) cfgfile;
  cfg = c;

  GNUNET_SCHEDULER_add_shutdown (&do_shutdown,
                                 NULL);
  GNUNET_log (GNUNET_ERROR_TYPE_DEBUG,
              "Launching deposit auditor\n");
  if (GNUNET_OK !=
      TALER_ARL_init (c))
  {
    global_ret = EXIT_FAILURE;
    return;
  }

  if (NULL ==
      (db_plugin = TALER_AUDITORDB_plugin_load (cfg)))
  {
    GNUNET_log (GNUNET_ERROR_TYPE_ERROR,
                "Failed to initialize DB subsystem\n");
    GNUNET_SCHEDULER_shutdown ();
    return;
  }
  if (GNUNET_OK !=
      db_plugin->preflight (db_plugin->cls))
  {
    GNUNET_log (GNUNET_ERROR_TYPE_ERROR,
                "Failed to connect to database\n");
    GNUNET_SCHEDULER_shutdown ();
    return;
  }

  struct GNUNET_DB_EventHeaderP es = {
    .size = htons (sizeof (es)),
    .type = htons (TALER_DBEVENT_EXCHANGE_AUDITOR_NEW_DEPOSIT_CONFIRMATION)
  };
  eh = db_plugin->event_listen (db_plugin->cls,
                                &es,
                                GNUNET_TIME_UNIT_FOREVER_REL,
                                &db_notify,
                                NULL);

  GNUNET_log (GNUNET_ERROR_TYPE_DEBUG,
              "Starting deposit audit\n");
  GNUNET_assert (NULL !=
                 (report_deposit_confirmation_inconsistencies = json_array ()));
  if (GNUNET_OK !=
      TALER_ARL_setup_sessions_and_run (&analyze_deposit_confirmations,
                                        NULL))
  {
    global_ret = EXIT_FAILURE;
    return;
  }
  GNUNET_log (GNUNET_ERROR_TYPE_DEBUG,
              "Deposit audit complete\n");
  TALER_ARL_done (
    GNUNET_JSON_PACK (
      GNUNET_JSON_pack_array_steal ("deposit_confirmation_inconsistencies",
                                    report_deposit_confirmation_inconsistencies),
      GNUNET_JSON_pack_uint64 ("missing_deposit_confirmation_count",
                               number_missed_deposit_confirmations),
      TALER_JSON_pack_amount ("missing_deposit_confirmation_total",
                              &total_missed_deposit_confirmations),
      TALER_JSON_pack_time_abs_human ("auditor_start_time",
                                      start_time),
      TALER_JSON_pack_time_abs_human ("auditor_end_time",
                                      GNUNET_TIME_absolute_get ())));
}


/**
 * The main function of the deposit auditing helper tool.
 *
 * @param argc number of arguments from the command line
 * @param argv command line arguments
 * @return 0 ok, 1 on error
 */
int
main (int argc,
      char *const *argv)
{
  const struct GNUNET_GETOPT_CommandLineOption options[] = {
    GNUNET_GETOPT_option_flag ('i',
                               "internal",
                               "perform checks only applicable for exchange-internal audits",
                               &internal_checks),
    GNUNET_GETOPT_option_base32_auto ('m',
                                      "exchange-key",
                                      "KEY",
                                      "public key of the exchange (Crockford base32 encoded)",
                                      &TALER_ARL_master_pub),
    GNUNET_GETOPT_option_flag ('t',
                               "test",
                               "run in test mode and exit when idle",
                               &test_mode),
    GNUNET_GETOPT_option_timetravel ('T',
                                     "timetravel"),
    GNUNET_GETOPT_OPTION_END
  };
  enum GNUNET_GenericReturnValue ret;

  /* force linker to link against libtalerutil; if we do
     not do this, the linker may "optimize" libtalerutil
     away and skip #TALER_OS_init(), which we do need */
  (void) TALER_project_data_default ();
  if (GNUNET_OK !=
      GNUNET_STRINGS_get_utf8_args (argc, argv,
                                    &argc, &argv))
    return EXIT_INVALIDARGUMENT;
  ret = GNUNET_PROGRAM_run (
    argc,
    argv,
    "taler-helper-auditor-deposits",
    gettext_noop (
      "Audit Taler exchange database for deposit confirmation consistency"),
    options,
    &run,
    NULL);
  GNUNET_free_nz ((void *) argv);
  if (GNUNET_SYSERR == ret)
    return EXIT_INVALIDARGUMENT;
  if (GNUNET_NO == ret)
    return EXIT_SUCCESS;
  return global_ret;
}


/* end of taler-helper-auditor-deposits.c */<|MERGE_RESOLUTION|>--- conflicted
+++ resolved
@@ -280,27 +280,11 @@
     return dcc.qs;
   }
 
-<<<<<<< HEAD
-  if (UINT64_MAX == dcc.first_missed_coin_serial)
-    ppdc.last_deposit_confirmation_serial_id = dcc.last_seen_coin_serial;
-  else
-    ppdc.last_deposit_confirmation_serial_id = dcc.first_missed_coin_serial - 1;
-
-=======
-  GNUNET_log (GNUNET_ERROR_TYPE_INFO,
-              "getting in here when i shouldnt\n");
-  GNUNET_log (GNUNET_ERROR_TYPE_INFO,
-              "lastseencoinserialid %lu\n",
-              dcc.last_seen_coin_serial);
-  GNUNET_log (GNUNET_ERROR_TYPE_INFO,
-              "dcc.qs %u\n",
-              dcc.qs);
   /* if (UINT64_MAX == dcc.first_missed_coin_serial)
      ppdc.last_deposit_confirmation_serial_id = dcc.last_seen_coin_serial;
    else
      ppdc.last_deposit_confirmation_serial_id = dcc.first_missed_coin_serial - 1;
  */
->>>>>>> e0d46f96
   /* sync 'cc' back to disk */
   if (GNUNET_DB_STATUS_SUCCESS_ONE_RESULT == qsp)
     qs = TALER_ARL_adb->update_auditor_progress (
