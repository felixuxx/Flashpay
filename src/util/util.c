--- conflicted
+++ resolved
@@ -269,10 +269,6 @@
 
   GNUNET_assert (NULL != base_url);
   GNUNET_assert (NULL != path);
-<<<<<<< HEAD
-
-=======
->>>>>>> 44bccda2
   if (0 == strlen (base_url))
   {
     /* base URL can't be empty */
