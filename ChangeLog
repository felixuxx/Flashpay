<<<<<<< HEAD
Thu Dec 14 15:32:50 CET 2017
	Replaced taler-exchange-reservemod tool with new taler-bank-transfer
	tool (#5195).  Removed /admin/add/incoming API, replaced by new
	taler-exchange-wirewatch tooling. (#5077).

Sat Dec  9 15:21:50 CET 2071
	Implement refresh protocol optimization, bumping protocol version
	to v2 (#5178). -CG
=======
Thu Jan  4 11:55:41 CET 2018
	Fix issue #5234 (aggregator ignoring refunds).
	Misc. minor fixes to the auditor. -CG

Mon Jan  1 23:15:37 CET 2018
	Add TALER_EXCHANGE_refund2() API call to libtalerexchange. -CG

Tue Dec 14 23:15:37 CET 2018
	Eliminated /admin/add/incoming.
	Add taler-bank-transfer tool. -CG

Sun Dec 10 19:03:11 CET 2018
	Implement support for optimized refresh protocol. -CG
>>>>>>> acc3a41d

Thu Nov  2 17:39:40 CET 2017
	Limit amount values to 2^53 as we always wanted (#5167). -CG

Thu Nov  2 16:50:46 CET 2017
	Fixing serious bug in reserve balance calculations, as
	fees were not always properly included in the summation. -CG

Tue Oct 31 13:43:55 CET 2017
	Extended crypto API to provide planchet generation functions
	explicitly (to be used on withdraw, refresh and tipping).
	Renamed a few API calls to better reflect their functions.
	Changed a few function signatures to use new structs. -CG

Wed Oct 18 15:20:29 CEST 2017
	Releasing Taler v0.4.0. -CG

Tue Oct 17 14:32:46 CEST 2017
	Fix building of /keys response to include full auditor
	signature set instead of partial map. -CG

Mon Oct 16 12:10:35 CEST 2017
	Realize JSON-based report formats from auditor (#4963). -CG

Sun Sep 17 16:46:13 CEST 2017
	Implement /keys cherry picking (#4840). -CG

Wed Sep 13 14:06:44 CEST 2017
	Add argument to TALER_EXCHANGE_check_keys_current()
	to force download even if /keys are still considered
	current. -CG

Fri Jul 14 17:38:54 CEST 2017
	Fix #4751 by not allowing denomination deletion (GC)
	to cascade into reserve_out table (and tolerating such
	deletion failures). This way, denominations will be kept
	around until the last reserve that references them (or
	known_coins derived from them) is closed. Naturally, in
	most case we expect reserves to be closed much faster
	than DKs, so in practice this should rarely apply. -CG

Sun Jun 11 17:03:56 CEST 2017
	Finish implementation and testing of automated refunding
	of expired reserves (#4956). -CG

Tue Jun  6 13:53:34 CEST 2017
	Releasing taler-exchange 0.3.0. -CG

Mon Apr 17 01:29:07 CEST 2017
	Add support for HTTP body compression (#4982). -CG

Mon Mar 20 04:37:46 CET 2017
	Implemented first working version of taler-auditor. -CG

Sat Mar 18 03:44:38 CET 2017
	Add 'wire_out' table to exchange DB to track outgoing
	wire transfers. -CG

Fri Nov 18 18:53:30 CET 2016
	Improved error reporting for bogus wire specifications.
	Releasing taler-exchange 0.2.0. -CG

Thu Nov 17 16:37:22 CET 2016
	Added missing idempotency checks for /refresh/reveal. -CG

Thu Nov 17 11:37:56 CET 2016
	Fixed a few cases of missing database rollbacks, causing the
	exchange to be stuck. -CG

Mon Jun 20 17:40:49 CEST 2016
 	Releasing taler-exchange 0.0.2. -CG

Mon Jun 13 16:35:09 CEST 2016
	Splitting HTTP service to run on different listen
	sockets for /admin and /test-APIs and the normal public
	APIs (#4569). -CG

Thu Jun  9 19:17:02 CEST 2016
	Rename /deposit/wtid to /track/transaction and
	/wire/deposits to /track/transfer. -CG

Wed Jun  8 11:32:41 CEST 2016
	Export libtalerfakebank API so we can use it in testcases for the
	merchant as well. -CG

Tue Jun  7 15:13:46 CEST 2016
        Adding public key of the exchange that was used to sign replies
        to applicable callbacks of libtalerexchange. (This will eventually
        be needed by the merchant's backend.) -CG

Mon Jun  6 23:59:05 CEST 2016
	Minor code cleanup, fixing FTBFS when run with just 'make'
	or when header installed to a location not included.
	Releasing taler-exchange 0.0.1. -CG

Wed Jun  1 17:27:36 CEST 2016
	Releasing taler-exchange 0.0.0. -CG<|MERGE_RESOLUTION|>--- conflicted
+++ resolved
@@ -1,4 +1,10 @@
-<<<<<<< HEAD
+Thu Jan  4 11:55:41 CET 2018
+	Fix issue #5234 (aggregator ignoring refunds).
+	Misc. minor fixes to the auditor. -CG
+
+Mon Jan  1 23:15:37 CET 2018
+	Add TALER_EXCHANGE_refund2() API call to libtalerexchange. -CG
+
 Thu Dec 14 15:32:50 CET 2017
 	Replaced taler-exchange-reservemod tool with new taler-bank-transfer
 	tool (#5195).  Removed /admin/add/incoming API, replaced by new
@@ -7,21 +13,6 @@
 Sat Dec  9 15:21:50 CET 2071
 	Implement refresh protocol optimization, bumping protocol version
 	to v2 (#5178). -CG
-=======
-Thu Jan  4 11:55:41 CET 2018
-	Fix issue #5234 (aggregator ignoring refunds).
-	Misc. minor fixes to the auditor. -CG
-
-Mon Jan  1 23:15:37 CET 2018
-	Add TALER_EXCHANGE_refund2() API call to libtalerexchange. -CG
-
-Tue Dec 14 23:15:37 CET 2018
-	Eliminated /admin/add/incoming.
-	Add taler-bank-transfer tool. -CG
-
-Sun Dec 10 19:03:11 CET 2018
-	Implement support for optimized refresh protocol. -CG
->>>>>>> acc3a41d
 
 Thu Nov  2 17:39:40 CET 2017
 	Limit amount values to 2^53 as we always wanted (#5167). -CG
